package compose

import (
	"fmt"
)

type Diff interface {
	Diff(ns string, expected []*Container, actual []*Container) ([]Action, error)
}

type comparator struct {}

type dependencyGraph struct {
	dependencies map[*Container][]*dependency
}

type dependency struct {
	container *Container
	external  bool
}

func NewDiff() Diff {
	return &comparator{}
}

func (c *comparator) Diff(ns string, expected []*Container, actual []*Container) (res []Action, err error) {
	var depGraph *dependencyGraph
	depGraph, err = buildDependencyGraph(ns, expected, actual)
	if err != nil {
		res = []Action{}
		return
	}

	if depGraph.hasCycles() {
		err = fmt.Errorf("Dependencies have cycles")
		return
	}

	res = getContainersToRemove(ns, expected, actual)
	res = append(res, depGraph.buildExecutionPlan(actual)...)

	return
}

func buildDependencyGraph(ns string, expected []*Container, actual []*Container) (*dependencyGraph, error) {
	dg := dependencyGraph{
		dependencies: make(map[*Container][]*dependency),
	}

	for _, c := range expected {
		dg.dependencies[c] = []*dependency{}
		dependencies, err := getDependencies(ns, expected, actual, c)
		if err != nil {
			return nil, err
		}
		dg.dependencies[c] = append(dg.dependencies[c], dependencies...)
	}

	return &dg, nil
}

func getDependencies(ns string, expected []*Container, actual []*Container, target *Container) (resolved []*dependency, err error) {
	resolved = []*dependency{}
	toResolve := append(target.Config.VolumesFrom, target.Config.Links...)
	for _, dep := range toResolve {
		if dep.Namespace == ns {
			if d := find(expected, &dep); d != nil {
				resolved = append(resolved, &dependency{container: d, external: false})
			} else {
				err = fmt.Errorf("Cannot find internal dependency at config %s", dep.String())
			}
		} else {
			if d := find(actual, &dep); d != nil {
				resolved = append(resolved, &dependency{container: d, external: true})
			} else {
				err = fmt.Errorf("Cannot find extenal dependency %s at target system", dep.String())
			}
		}
	}
	return
}

func getContainersToRemove(ns string, expected []*Container, actual []*Container) (res []Action) {
	for _, a := range actual {
		if a.Name.Namespace == ns {
			var found bool
			for _, e := range expected {
				found = found || e.IsSameKind(a)
			}
			if !found {
				res = append(res, NewRemoveContainerAction(a))
			}
		}
	}
	return
}

func (dg *dependencyGraph) buildExecutionPlan(actual []*Container) (res []Action) {
	visited := map[*Container]bool{}
	restarted := map[*Container]struct {}{}

	for len(visited) < len(dg.dependencies) {
		var step []Action = []Action{}

		nextDep:
		for container, deps := range dg.dependencies {
			if _, contains := visited[container]; contains {
				continue
			}

			var ensures []Action = []Action{}
			var restart bool

			for _, dependency := range deps {
				if dependency.external {
					ensures = append(ensures, NewEnsureContainerAction(dependency.container))
				} else if finalized, contains := visited[dependency.container]; !contains || !finalized {
					continue nextDep
				}
				_, contains := restarted[dependency.container]
				restart = restart || contains
			}

			visited[container] = false

			for _, actualContainer := range actual {
				if container.IsSameKind(actualContainer) {
					if !container.IsEqualTo(actualContainer) || restart {
						step = append(step, NewStepAction(false,
							NewStepAction(true, ensures...),
							NewRemoveContainerAction(actualContainer),
							NewRunContainerAction(container),
						))
						restarted[container] = struct {}{}
						continue nextDep
					}
					step = append(step, NewStepAction(true, ensures...))
					continue nextDep
				}
			}

			step = append(step, NewStepAction(false,
				NewStepAction(true, ensures...),
				NewRunContainerAction(container),
			))
		}

<<<<<<< HEAD
func convertContainerToAction(dep *dependency, actual []*Container) (res Action) {
	for _, actualContainer := range actual {
		if dep.external {
			res = NewEnsureContainerExistAction(dep.container)
			return
		} else if dep.container.IsSameKind(actualContainer) {
			if dep.container.IsEqualTo(actualContainer) {
				res = NoAction
			} else {
				res = NewStepAction(false,
					NewRemoveContainerAction(actualContainer),
					NewRunContainerAction(dep.container),
				)
=======
		//finalize step
		for k, v := range visited {
			if !v {
				visited[k] = true
>>>>>>> 7ec65481
			}
		}
		res = append(res, NewStepAction(true, step...))
	}
	return
}


func find(containers []*Container, name *ContainerName) *Container {
	for _, c := range containers {
		if c.Name.IsEqualTo(name) {
			return c
		}
	}
	return nil
}

func (dg *dependencyGraph) hasCycles() bool {
	for k, _ := range dg.dependencies {
		if dg.hasCycles0([]*Container{k}, k) {
			return true
		}
	}
	return false
}

func (dg *dependencyGraph) hasCycles0(path []*Container, curr *Container) bool {
	for _, c := range path[:len(path)-1] {
		if c.IsSameKind(curr) {
			return true
		}
	}
	if deps := dg.dependencies[curr]; deps != nil {
		for _, d := range deps {
			if dg.hasCycles0(append(path, d.container), d.container) {
				return true
			}
		}
	}
	return false
}<|MERGE_RESOLUTION|>--- conflicted
+++ resolved
@@ -8,7 +8,7 @@
 	Diff(ns string, expected []*Container, actual []*Container) ([]Action, error)
 }
 
-type comparator struct {}
+type comparator struct{}
 
 type dependencyGraph struct {
 	dependencies map[*Container][]*dependency
@@ -97,12 +97,12 @@
 
 func (dg *dependencyGraph) buildExecutionPlan(actual []*Container) (res []Action) {
 	visited := map[*Container]bool{}
-	restarted := map[*Container]struct {}{}
+	restarted := map[*Container]struct{}{}
 
 	for len(visited) < len(dg.dependencies) {
 		var step []Action = []Action{}
 
-		nextDep:
+	nextDep:
 		for container, deps := range dg.dependencies {
 			if _, contains := visited[container]; contains {
 				continue
@@ -113,7 +113,7 @@
 
 			for _, dependency := range deps {
 				if dependency.external {
-					ensures = append(ensures, NewEnsureContainerAction(dependency.container))
+					ensures = append(ensures, NewEnsureContainerExistAction(dependency.container))
 				} else if finalized, contains := visited[dependency.container]; !contains || !finalized {
 					continue nextDep
 				}
@@ -131,7 +131,7 @@
 							NewRemoveContainerAction(actualContainer),
 							NewRunContainerAction(container),
 						))
-						restarted[container] = struct {}{}
+						restarted[container] = struct{}{}
 						continue nextDep
 					}
 					step = append(step, NewStepAction(true, ensures...))
@@ -145,33 +145,16 @@
 			))
 		}
 
-<<<<<<< HEAD
-func convertContainerToAction(dep *dependency, actual []*Container) (res Action) {
-	for _, actualContainer := range actual {
-		if dep.external {
-			res = NewEnsureContainerExistAction(dep.container)
-			return
-		} else if dep.container.IsSameKind(actualContainer) {
-			if dep.container.IsEqualTo(actualContainer) {
-				res = NoAction
-			} else {
-				res = NewStepAction(false,
-					NewRemoveContainerAction(actualContainer),
-					NewRunContainerAction(dep.container),
-				)
-=======
 		//finalize step
 		for k, v := range visited {
 			if !v {
 				visited[k] = true
->>>>>>> 7ec65481
 			}
 		}
 		res = append(res, NewStepAction(true, step...))
 	}
 	return
 }
-
 
 func find(containers []*Container, name *ContainerName) *Container {
 	for _, c := range containers {
