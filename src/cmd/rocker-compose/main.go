--- conflicted
+++ resolved
@@ -3,10 +3,11 @@
 import (
 	"compose"
 	"flag"
+	"fmt"
 	"os"
 	"path"
+
 	log "github.com/Sirupsen/logrus"
-	"fmt"
 )
 
 func main() {
@@ -24,7 +25,7 @@
 	log.SetLevel(log.InfoLevel)
 
 	if logFilename, err = toAbsolutePath(logFilename); err == nil {
-		logFile, err := os.OpenFile(logFilename, os.O_WRONLY | os.O_CREATE, 0755)
+		logFile, err := os.OpenFile(logFilename, os.O_WRONLY|os.O_CREATE, 0755)
 		if err != nil {
 			log.Warnf("Cannot initialize log file %s due to error %s", logFilename, err)
 		}
@@ -49,7 +50,6 @@
 		log.Fatal(err)
 	}
 
-<<<<<<< HEAD
 	// if c.GlobalIsSet("tlsverify") {
 	//   config.tlsverify = c.GlobalBool("tlsverify")
 	//   config.tlscacert = globalString(c, "tlscacert")
@@ -57,26 +57,11 @@
 	//   config.tlskey = globalString(c, "tlskey")
 	// }
 
-	fmt.Printf("Config path: %s\n", configFilename)
-
-	fmt.Printf("Config: %+q\n", config)
-}
-
-// Fix string arguments enclosed with boudle quotes
-// 'docker-machine config' gives such arguments
-// func globalString(c *cli.Context, name string) string {
-// 	str := c.GlobalString(name)
-// 	if len(str) >= 2 && str[0] == '\u0022' && str[len(str)-1] == '\u0022' {
-// 		str = str[1 : len(str)-1]
-// 	}
-// 	return str
-// }
-=======
 	log.Infof("Config path: %s\n", configFilename)
 	log.Infof("Config: %+q\n", config)
 }
 
-func toAbsolutePath(filePath string) (string, error)  {
+func toAbsolutePath(filePath string) (string, error) {
 	if filePath == nil {
 		return filePath, fmt.Errorf("Filepath is null")
 	}
@@ -91,4 +76,13 @@
 	}
 	return filePath, nil
 }
->>>>>>> c2fd2b56
+
+// Fix string arguments enclosed with boudle quotes
+// 'docker-machine config' gives such arguments
+// func globalString(c *cli.Context, name string) string {
+// 	str := c.GlobalString(name)
+// 	if len(str) >= 2 && str[0] == '\u0022' && str[len(str)-1] == '\u0022' {
+// 		str = str[1 : len(str)-1]
+// 	}
+// 	return str
+// }