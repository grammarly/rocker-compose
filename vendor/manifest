--- conflicted
+++ resolved
@@ -139,7 +139,6 @@
 			"path": "/src/rocker/debugtrap"
 		},
 		{
-<<<<<<< HEAD
 			"importpath": "github.com/go-ini/ini",
 			"repository": "https://github.com/go-ini/ini",
 			"revision": "9f4d2712cf687b68fad24366f81eaee163079090",
@@ -156,21 +155,6 @@
 			"repository": "https://github.com/aws/aws-sdk-go",
 			"revision": "d4677067b535e7a06201ce491b41f4b73dcc73a9",
 			"branch": "master"
-=======
-			"importpath": "github.com/grammarly/rocker/src/rocker/dockerclient",
-			"repository": "https://github.com/grammarly/rocker",
-			"revision": "8fcd5a943f7cf3a0dee550aa4e4aacf223a4b89c",
-			"branch": "f-auth",
-			"path": "/src/rocker/dockerclient"
->>>>>>> 9046ed67
-		},
-		{
-			"importpath": "github.com/grammarly/rocker/src/rocker/imagename",
-			"repository": "https://github.com/grammarly/rocker",
-<<<<<<< HEAD
-			"revision": "2885cd3e349772815214dbc693f099c8aface9f2",
-			"branch": "f-s3",
-			"path": "/src/rocker/imagename"
 		},
 		{
 			"importpath": "github.com/grammarly/rocker/src/rocker/storage",
@@ -178,11 +162,20 @@
 			"revision": "d0220cddfa1bcd107db138498c0f4de5d9f0ecc2",
 			"branch": "f-s3",
 			"path": "/src/rocker/storage"
-=======
-			"revision": "8fcd5a943f7cf3a0dee550aa4e4aacf223a4b89c",
-			"branch": "f-auth",
+		},
+		{
+			"importpath": "github.com/grammarly/rocker/src/rocker/dockerclient",
+			"repository": "https://github.com/grammarly/rocker",
+			"revision": "82968a0d349d1ef57d15972dbcc5fcaf3cbcccf3",
+			"branch": "dev",
+			"path": "/src/rocker/dockerclient"
+		},
+		{
+			"importpath": "github.com/grammarly/rocker/src/rocker/imagename",
+			"repository": "https://github.com/grammarly/rocker",
+			"revision": "82968a0d349d1ef57d15972dbcc5fcaf3cbcccf3",
+			"branch": "dev",
 			"path": "/src/rocker/imagename"
->>>>>>> 9046ed67
 		}
 	]
 }